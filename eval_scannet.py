--- conflicted
+++ resolved
@@ -19,10 +19,7 @@
 
 from gnt.loss import SemanticLoss, IoU
 import logging
-<<<<<<< HEAD
-=======
-
->>>>>>> df2c0b37
+
 
 def worker_init_fn(worker_id):
     np.random.seed(np.random.get_state()[1][0] + worker_id)
@@ -65,15 +62,8 @@
 
         logging.basicConfig(format='%(asctime)s - %(filename)s[line:%(lineno)d] - %(levelname)s: %(message)s',
                     level=logging.CRITICAL,
-<<<<<<< HEAD
-                    filename='test.log',
-                    filemode='a')
-
-
-=======
                     filename=os.path.join(out_folder, "result.log"),
                     filemode='a')
->>>>>>> df2c0b37
     # create validation dataset
     val_set_lists, val_set_names = [], []
     val_scenes = np.loadtxt(args.val_set_list, dtype=str).tolist()
@@ -133,12 +123,6 @@
             np.mean(lpips_scores),
             np.mean(ssim_scores),
             np.mean(iou_scores)))
-        logging.critical("Average {} PSNR: {}, LPIPS: {}, SSIM: {}, IoU: {}".format(
-            val_name, 
-            np.mean(psnr_scores),
-            np.mean(lpips_scores),
-            np.mean(ssim_scores),
-            np.mean(iou_scores)))
         all_psnr_scores.append(np.mean(psnr_scores))
         all_lpips_scores.append(np.mean(lpips_scores))
         all_ssim_scores.append(np.mean(ssim_scores))
@@ -158,16 +142,7 @@
         np.mean(all_lpips_scores),
         np.mean(all_ssim_scores),
         np.mean(all_iou_scores)))
-    logging.critical("Overall PSNR: {}, LPIPS: {}, SSIM: {}, IoU: {}".format(
-        np.mean(all_psnr_scores),
-        np.mean(all_lpips_scores),
-        np.mean(all_ssim_scores),
-        np.mean(all_iou_scores)))
-<<<<<<< HEAD
     
-=======
->>>>>>> df2c0b37
-
 
 @torch.no_grad()
 def log_view(
@@ -184,30 +159,14 @@
     out_folder="",
     ret_alpha=False,
     single_net=True,
-<<<<<<< HEAD
-    val_name = None
-=======
     val_name = None,
->>>>>>> df2c0b37
 ):
     model.switch_to_eval()
     with torch.no_grad():
         ray_batch = ray_sampler.get_all()
-<<<<<<< HEAD
-        if args.backbone_pretrain is False:
-            ref_coarse_feats, fine_feats, ref_deep_semantics = model.feature_net(ray_batch["src_rgbs"].squeeze(0).permute(0, 3, 1, 2))
-            ref_deep_semantics = model.feature_fpn(ref_deep_semantics)
-        else:
-            ref_coarse_feats, _, _ = model.feature_net(ray_batch["src_rgbs"].squeeze(0).permute(0, 3, 1, 2))
-            src_images = F.interpolate(ray_batch["src_rgbs"].squeeze(0).permute(0, 3, 1, 2), 
-                                    scale_factor = 2, mode='bilinear', align_corners=True) # 先扩展一倍
-            ref_deep_semantics = model.sem_feature_net(src_images)
-            ref_deep_semantics = model.feature_fpn(ref_deep_semantics)
-=======
 
         ref_coarse_feats, _, ref_deep_semantics = model.feature_net(ray_batch["src_rgbs"].squeeze(0).permute(0, 3, 1, 2))
         ref_deep_semantics = model.feature_fpn(ref_deep_semantics)
->>>>>>> df2c0b37
         device = ref_coarse_feats.device
         ret = render_single_image(
             ray_sampler=ray_sampler,
@@ -293,11 +252,7 @@
     ssim_curr_img = ssim(pred_rgb, gt_img, format="HWC").item()
     psnr_curr_img = img2psnr(pred_rgb.detach().cpu(), gt_img)
     iou_metric = evaluator[0](ret, ray_batch, global_step)
-<<<<<<< HEAD
-    sem_imgs = evaluator[1].plot_semantic_results(ret["outputs_coarse"], ray_batch, global_step, val_name, vis = True)
-=======
     sem_imgs = evaluator[1].plot_semantic_results(ret["outputs_coarse"], ray_batch, global_step, val_name, vis=True)
->>>>>>> df2c0b37
 
     print(prefix + "psnr_image: ", psnr_curr_img)
     print(prefix + "lpips_image: ", lpips_curr_img)
